--- conflicted
+++ resolved
@@ -28,10 +28,6 @@
 from app.services.ttb_sync_dispatch import DispatchResult, SYNC_TASKS, dispatch_sync
 from app.services.provider_registry import provider_registry, load_builtin_providers
 from app.services.ttb_binding_config import (
-<<<<<<< HEAD
-    BindingConfigStorageNotReady,
-=======
->>>>>>> 6491ee42
     get_binding_config,
     upsert_binding_config,
 )
@@ -554,7 +550,6 @@
     if value.tzinfo is None:
         return value.replace(tzinfo=timezone.utc)
     return value.astimezone(timezone.utc)
-<<<<<<< HEAD
 
 
 def _options_match(params: Dict[str, Any], *, auth_id: int, advertiser_id: str, store_id: str) -> bool:
@@ -572,25 +567,6 @@
     return True
 
 
-=======
-
-
-def _options_match(params: Dict[str, Any], *, auth_id: int, advertiser_id: str, store_id: str) -> bool:
-    raw_auth = params.get("auth_id") or params.get("authId")
-    if raw_auth is None or int(raw_auth) != int(auth_id):
-        return False
-    options = params.get("options") or {}
-    eligibility = str(options.get("product_eligibility") or "").strip().lower()
-    if eligibility not in ("", "gmv_max"):
-        return False
-    if str(options.get("advertiser_id")) != str(advertiser_id):
-        return False
-    if str(options.get("store_id")) != str(store_id):
-        return False
-    return True
-
-
->>>>>>> 6491ee42
 def _enforce_products_limits(
     db: Session,
     *,
@@ -937,17 +913,7 @@
 ):
     _normalize_provider(provider)
     _ensure_account(db, workspace_id, auth_id)
-<<<<<<< HEAD
-    try:
-        row = get_binding_config(db, workspace_id=int(workspace_id), auth_id=int(auth_id))
-    except BindingConfigStorageNotReady as exc:
-        raise HTTPException(
-            status_code=status.HTTP_503_SERVICE_UNAVAILABLE,
-            detail="GMV Max binding configuration storage is not initialized; please run database migrations.",
-        ) from exc
-=======
     row = get_binding_config(db, workspace_id=int(workspace_id), auth_id=int(auth_id))
->>>>>>> 6491ee42
     return _serialize_binding_config(row)
 
 
@@ -983,15 +949,6 @@
             actor_user_id=int(me.id),
         )
         db.commit()
-<<<<<<< HEAD
-    except BindingConfigStorageNotReady as exc:
-        db.rollback()
-        raise HTTPException(
-            status_code=status.HTTP_503_SERVICE_UNAVAILABLE,
-            detail="GMV Max binding configuration storage is not initialized; please run database migrations.",
-        ) from exc
-=======
->>>>>>> 6491ee42
     except Exception:
         db.rollback()
         raise
