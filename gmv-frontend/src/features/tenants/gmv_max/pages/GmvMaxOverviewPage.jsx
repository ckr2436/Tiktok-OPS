import { useCallback, useEffect, useMemo, useRef, useState } from 'react';
import { useNavigate, useParams } from 'react-router-dom';
import { useQueries, useQueryClient } from '@tanstack/react-query';

import Modal from '@/components/ui/Modal.jsx';
import FormField from '@/components/ui/FormField.jsx';
import Loading from '@/components/ui/Loading.jsx';

import {
  useAccountsQuery,
  useCreateGmvMaxCampaignMutation,
  useGmvMaxCampaignsQuery,
  useGmvMaxMetricsQuery,
  useGmvMaxOptionsQuery,
  useProductsQuery,
  useSyncGmvMaxCampaignsMutation,
  useUpdateGmvMaxCampaignMutation,
  useUpdateGmvMaxStrategyMutation,
} from '../hooks/gmvMaxQueries.js';
import { clampPageSize, getGmvMaxCampaign } from '../api/gmvMaxApi.js';
import { loadScope, saveScope } from '../utils/scopeStorage.js';
import {
  MAX_SCOPE_PRESETS,
  buildScopePresetId,
  loadScopePresets,
  saveScopePresets,
} from '../utils/scopePresets.js';

const PROVIDER = 'tiktok-business';
const PROVIDER_LABEL = 'TikTok Business';
const DEFAULT_REPORT_METRICS = [
  'cost',
  'net_cost',
  'orders',
  'cost_per_order',
  'gross_revenue',
  'roi',
];

function formatError(error) {
  if (!error) return null;
  if (typeof error === 'string') return error;
  if (error?.response?.data?.error?.message) return error.response.data.error.message;
  if (error?.response?.data?.message) return error.response.data.message;
  if (error?.response?.data?.detail) {
    const { detail } = error.response.data;
    if (typeof detail === 'string') return detail;
    try {
      return JSON.stringify(detail);
    } catch (serializationError) {
      return String(detail);
    }
  }
  if (error?.message) return error.message;
  return 'Request failed';
}

function formatISODate(date) {
  return `${date.getUTCFullYear()}-${String(date.getUTCMonth() + 1).padStart(2, '0')}-${String(
    date.getUTCDate(),
  ).padStart(2, '0')}`;
}

function getRecentDateRange(days) {
  const end = new Date();
  const endUtc = new Date(Date.UTC(end.getUTCFullYear(), end.getUTCMonth(), end.getUTCDate()));
  const startUtc = new Date(endUtc);
  startUtc.setUTCDate(startUtc.getUTCDate() - (days - 1));
  return {
    start: formatISODate(startUtc),
    end: formatISODate(endUtc),
  };
}

function getProductIdentifier(product) {
  if (!product) return '';
  const candidates = [
    product.product_id,
    product.productId,
    product.spu_id,
    product.spuId,
    product.item_group_id,
    product.itemGroupId,
    product.item_id,
    product.itemId,
    product.id,
  ];
  for (const candidate of candidates) {
    if (candidate !== undefined && candidate !== null && String(candidate) !== '') {
      return String(candidate);
    }
  }
  return '';
}

function getProductStatus(product) {
  if (!product || typeof product !== 'object') return '';
  return (
    product.gmv_max_ads_status ||
    product.status ||
    product.product_status ||
    product.state ||
    ''
  );
}

function isProductAvailable(product) {
  const status = String(getProductStatus(product) || '').trim().toUpperCase();
  if (!status) return true;
  if (status.includes('NOT_AVAILABLE')) return false;
  if (status.includes('UNAVAILABLE')) return false;
  return true;
}

function normalizeIdValue(value) {
  if (value === undefined || value === null) return '';
  const stringValue = String(value).trim();
  return stringValue;
}

function addId(target, value) {
  const normalized = normalizeIdValue(value);
  if (!normalized) return;
  target.add(normalized);
}

<<<<<<< HEAD
function ensureIdSet(target) {
  if (target && typeof target.add === 'function') {
    return target;
  }
  return new Set();
}

function collectBusinessCenterIdsFromCampaign(campaign, target) {
  const ids = ensureIdSet(target);
=======
function collectBusinessCenterIdsFromCampaign(campaign, target) {
  const ids = target ?? new Set();
>>>>>>> 6ba348a7
  if (!campaign || typeof campaign !== 'object') return ids;
  addId(ids, campaign.owner_bc_id);
  addId(ids, campaign.ownerBcId);
  addId(ids, campaign.business_center_id);
  addId(ids, campaign.businessCenterId);
  addId(ids, campaign.bc_id);

  const bcList = campaign.business_center_ids || campaign.businessCenterIds;
  if (Array.isArray(bcList)) {
    bcList.forEach((item) => {
      if (item && typeof item === 'object') {
        addId(ids, item.bc_id);
        addId(ids, item.id);
        addId(ids, item.business_center_id);
        addId(ids, item.businessCenterId);
      } else {
        addId(ids, item);
      }
    });
  }

  const bcObject = campaign.business_center || campaign.businessCenter;
  if (bcObject && typeof bcObject === 'object') {
    addId(ids, bcObject.bc_id);
    addId(ids, bcObject.id);
    addId(ids, bcObject.business_center_id);
    addId(ids, bcObject.businessCenterId);
  }

  const nested = campaign.campaign;
  if (nested && nested !== campaign) {
    collectBusinessCenterIdsFromCampaign(nested, ids);
  }

  return ids;
}

function collectBusinessCenterIdsFromDetail(detail, target) {
  const ids = collectBusinessCenterIdsFromCampaign(detail?.campaign, target);
  if (!detail || typeof detail !== 'object') return ids;
  const bcObject = detail.business_center || detail.businessCenter;
  if (bcObject && typeof bcObject === 'object') {
    addId(ids, bcObject.bc_id);
    addId(ids, bcObject.id);
    addId(ids, bcObject.business_center_id);
    addId(ids, bcObject.businessCenterId);
  }
  return ids;
}

function collectAdvertiserIdsFromCampaign(campaign, target) {
<<<<<<< HEAD
  const ids = ensureIdSet(target);
=======
  const ids = target ?? new Set();
>>>>>>> 6ba348a7
  if (!campaign || typeof campaign !== 'object') return ids;
  addId(ids, campaign.advertiser_id);
  addId(ids, campaign.advertiserId);

  const advertiserObject = campaign.advertiser || campaign.advertiser_info || campaign.advertiserInfo;
  if (advertiserObject && typeof advertiserObject === 'object') {
    addId(ids, advertiserObject.advertiser_id);
    addId(ids, advertiserObject.advertiserId);
    addId(ids, advertiserObject.id);
  }

  const nested = campaign.campaign;
  if (nested && nested !== campaign) {
    collectAdvertiserIdsFromCampaign(nested, ids);
  }

  return ids;
}

function collectAdvertiserIdsFromDetail(detail, target) {
  const ids = collectAdvertiserIdsFromCampaign(detail?.campaign, target);
  if (!detail || typeof detail !== 'object') return ids;
  const advertiserObject = detail.advertiser || detail.advertiser_info || detail.advertiserInfo;
  if (advertiserObject && typeof advertiserObject === 'object') {
    addId(ids, advertiserObject.advertiser_id);
    addId(ids, advertiserObject.advertiserId);
    addId(ids, advertiserObject.id);
  }
  return ids;
}

function collectStoreIdsFromCampaign(campaign, target) {
<<<<<<< HEAD
  const ids = ensureIdSet(target);
=======
  const ids = target ?? new Set();
>>>>>>> 6ba348a7
  if (!campaign || typeof campaign !== 'object') return ids;
  addId(ids, campaign.store_id);
  addId(ids, campaign.storeId);

  const storeObject = campaign.store || campaign.store_info || campaign.storeInfo;
  if (storeObject && typeof storeObject === 'object') {
    addId(ids, storeObject.store_id);
    addId(ids, storeObject.storeId);
    addId(ids, storeObject.id);
  }

  const storeLists = [
    campaign.store_ids,
    campaign.storeIds,
    campaign.stores,
    campaign.store_list,
    campaign.storeList,
  ];
  storeLists.forEach((list) => {
    if (!Array.isArray(list)) return;
    list.forEach((item) => {
      if (item && typeof item === 'object') {
        addId(ids, item.store_id);
        addId(ids, item.storeId);
        addId(ids, item.id);
      } else {
        addId(ids, item);
      }
    });
  });

  const nested = campaign.campaign;
  if (nested && nested !== campaign) {
    collectStoreIdsFromCampaign(nested, ids);
  }

  return ids;
}

function collectStoreIdsFromDetail(detail, target) {
  const ids = collectStoreIdsFromCampaign(detail?.campaign, target);
  if (!detail || typeof detail !== 'object') return ids;
  const sessions = detail.sessions || detail.session_list || [];
  sessions.forEach((session) => {
    if (!session || typeof session !== 'object') return;
    addId(ids, session.store_id);
    addId(ids, session.storeId);
    const storeObject = session.store || session.store_info || session.storeInfo;
    if (storeObject && typeof storeObject === 'object') {
      addId(ids, storeObject.store_id);
      addId(ids, storeObject.storeId);
      addId(ids, storeObject.id);
    }
    const products = session.product_list || session.products || [];
    products.forEach((product) => {
      if (!product || typeof product !== 'object') return;
      addId(ids, product.store_id);
      addId(ids, product.storeId);
    });
  });
  return ids;
}

function addProductIdentifier(target, value) {
  let identifier = '';
  if (value && typeof value === 'object') {
    identifier =
      getProductIdentifier(value) ||
      normalizeIdValue(
        value.item_group_id ??
          value.itemGroupId ??
          value.productId ??
          value.itemId ??
          value.spuId ??
          value.group_id ??
          value.groupId ??
          '',
      );
  } else {
    identifier = normalizeIdValue(value);
  }
  if (identifier) {
    target.add(identifier);
  }
}

function collectProductIdsFromList(list, target) {
<<<<<<< HEAD
  const ids = ensureIdSet(target);
=======
  const ids = target ?? new Set();
>>>>>>> 6ba348a7
  const items = ensureArray(list);
  items.forEach((value) => addProductIdentifier(ids, value));
  return ids;
}

function collectProductIdsFromCampaign(campaign, target) {
<<<<<<< HEAD
  const ids = ensureIdSet(target);
=======
  const ids = target ?? new Set();
>>>>>>> 6ba348a7
  if (!campaign || typeof campaign !== 'object') return ids;

  collectProductIdsFromList(campaign.item_group_ids, ids);
  collectProductIdsFromList(campaign.itemGroupIds, ids);
  collectProductIdsFromList(campaign.item_groups, ids);
  collectProductIdsFromList(campaign.itemGroupList, ids);
  collectProductIdsFromList(campaign.item_group_list, ids);
  collectProductIdsFromList(campaign.item_list, ids);
  collectProductIdsFromList(campaign.itemList, ids);
  collectProductIdsFromList(campaign.item_ids, ids);
  collectProductIdsFromList(campaign.itemIds, ids);
  collectProductIdsFromList(campaign.product_ids, ids);
  collectProductIdsFromList(campaign.productIds, ids);
  collectProductIdsFromList(campaign.product_list, ids);
  collectProductIdsFromList(campaign.productList, ids);
  collectProductIdsFromList(campaign.products, ids);

  const nested = campaign.campaign;
  if (nested && nested !== campaign) {
    collectProductIdsFromCampaign(nested, ids);
  }

  return ids;
<<<<<<< HEAD
}

function collectProductIdsFromDetail(detail, target) {
  const ids = collectProductIdsFromCampaign(detail?.campaign, target);
  if (!detail || typeof detail !== 'object') return ids;

  collectProductIdsFromList(detail.item_group_ids, ids);
  collectProductIdsFromList(detail.itemGroupIds, ids);
  collectProductIdsFromList(detail.item_groups, ids);
  collectProductIdsFromList(detail.itemGroupList, ids);
  collectProductIdsFromList(detail.item_group_list, ids);
  collectProductIdsFromList(detail.item_list, ids);
  collectProductIdsFromList(detail.itemList, ids);
  collectProductIdsFromList(detail.item_ids, ids);
  collectProductIdsFromList(detail.itemIds, ids);
  collectProductIdsFromList(detail.product_ids, ids);
  collectProductIdsFromList(detail.productIds, ids);
  collectProductIdsFromList(detail.product_list, ids);
  collectProductIdsFromList(detail.productList, ids);
  collectProductIdsFromList(detail.products, ids);

  const sessions = ensureArray(detail.sessions || detail.session_list);
  sessions.forEach((session) => {
    if (!session || typeof session !== 'object') return;
    collectProductIdsFromList(session.product_list || session.products, ids);
    collectProductIdsFromList(session.item_group_ids || session.itemGroupIds, ids);
    collectProductIdsFromList(session.items, ids);
  });

  return ids;
}

=======
}

function collectProductIdsFromDetail(detail, target) {
  const ids = collectProductIdsFromCampaign(detail?.campaign, target);
  if (!detail || typeof detail !== 'object') return ids;

  collectProductIdsFromList(detail.item_group_ids, ids);
  collectProductIdsFromList(detail.itemGroupIds, ids);
  collectProductIdsFromList(detail.item_groups, ids);
  collectProductIdsFromList(detail.itemGroupList, ids);
  collectProductIdsFromList(detail.item_group_list, ids);
  collectProductIdsFromList(detail.item_list, ids);
  collectProductIdsFromList(detail.itemList, ids);
  collectProductIdsFromList(detail.item_ids, ids);
  collectProductIdsFromList(detail.itemIds, ids);
  collectProductIdsFromList(detail.product_ids, ids);
  collectProductIdsFromList(detail.productIds, ids);
  collectProductIdsFromList(detail.product_list, ids);
  collectProductIdsFromList(detail.productList, ids);
  collectProductIdsFromList(detail.products, ids);

  const sessions = ensureArray(detail.sessions || detail.session_list);
  sessions.forEach((session) => {
    if (!session || typeof session !== 'object') return;
    collectProductIdsFromList(session.product_list || session.products, ids);
    collectProductIdsFromList(session.item_group_ids || session.itemGroupIds, ids);
    collectProductIdsFromList(session.items, ids);
  });

  return ids;
}

>>>>>>> 6ba348a7
function buildScopeMatchResult(ids, detailIds, detailLoading, target, options = {}) {
  const { assumeMatchWhenUnknown = false } = options;
  if (!target) {
    return { matches: true, pending: false };
  }

  if (ids.has(target) || detailIds.has(target)) {
    return { matches: true, pending: false };
  }

  const hasAnyIds = ids.size > 0 || detailIds.size > 0;
  if (hasAnyIds) {
    return { matches: false, pending: false };
  }

  if (assumeMatchWhenUnknown) {
    return { matches: true, pending: false };
  }

  if (detailLoading) {
    return { matches: false, pending: true };
  }

  const fallback = normalizeIdValue(fallbackTarget);
  if (fallback && fallback === target) {
    return { matches: true, pending: false };
  }

  return { matches: false, pending: false };
}

function matchesBusinessCenter(
  campaign,
  detail,
  detailLoading,
  selectedBusinessCenterId,
  scopeFallback,
) {
  if (!selectedBusinessCenterId) {
    return { matches: true, pending: false };
  }
  const target = normalizeIdValue(selectedBusinessCenterId);
  if (!target) {
    return { matches: true, pending: false };
  }
  const ids = collectBusinessCenterIdsFromCampaign(campaign);
  const detailIds = collectBusinessCenterIdsFromDetail(detail);
  const fallback = normalizeIdValue(scopeFallback?.businessCenterId);
  return buildScopeMatchResult(ids, detailIds, detailLoading, target, fallback);
}

function matchesAdvertiser(campaign, detail, detailLoading, selectedAdvertiserId, scopeFallback) {
  if (!selectedAdvertiserId) {
    return { matches: true, pending: false };
  }
  const target = normalizeIdValue(selectedAdvertiserId);
  if (!target) {
    return { matches: true, pending: false };
  }
  const ids = collectAdvertiserIdsFromCampaign(campaign);
  const detailIds = collectAdvertiserIdsFromDetail(detail);
  const fallback = normalizeIdValue(scopeFallback?.advertiserId);
  return buildScopeMatchResult(ids, detailIds, detailLoading, target, fallback);
}

function matchesStore(
  campaign,
  detail,
  detailLoading,
  selectedStoreId,
  { assumeMatchWhenUnknown = false } = {},
) {
  if (!selectedStoreId) {
    return { matches: true, pending: false };
  }
  const target = normalizeIdValue(selectedStoreId);
  if (!target) {
    return { matches: true, pending: false };
  }
  const ids = collectStoreIdsFromCampaign(campaign);
  const detailIds = collectStoreIdsFromDetail(detail);
  return buildScopeMatchResult(ids, detailIds, detailLoading, target, {
    assumeMatchWhenUnknown,
  });
}

function matchesCampaignScope(card, filters) {
  if (!card || !card.campaign) {
    return { matches: false, pending: false };
  }
  const { campaign, detail, detailLoading, scopeFallback } = card;
  const { businessCenterId, advertiserId, storeId } = filters;
  const results = [
    matchesBusinessCenter(campaign, detail, detailLoading, businessCenterId),
    matchesAdvertiser(campaign, detail, detailLoading, advertiserId),
    matchesStore(campaign, detail, detailLoading, storeId, {
      assumeMatchWhenUnknown: Boolean(storeId),
    }),
  ];

  return {
    matches: results.every((result) => result.matches),
    pending: results.some((result) => result.pending),
  };
}

const DEFAULT_SCOPE = {
  accountAuthId: null,
  bcId: null,
  advertiserId: null,
  storeId: null,
};

function ensureArray(value) {
  if (Array.isArray(value)) return value;
  if (value && typeof value === 'object') {
    if (Array.isArray(value.items)) return value.items;
    if (Array.isArray(value.list)) return value.list;
  }
  return [];
}

function getBusinessCenterId(bc) {
  if (!bc || typeof bc !== 'object') return '';
  return normalizeIdValue(
    bc.bc_id ?? bc.id ?? bc.business_center_id ?? bc.businessCenterId ?? bc.bcId ?? '',
  );
}

function getBusinessCenterLabel(bc) {
  if (!bc || typeof bc !== 'object') return '';
  return bc.name || bc.bc_name || bc.bcName || getBusinessCenterId(bc) || 'Business center';
}

function getAdvertiserId(advertiser) {
  if (!advertiser || typeof advertiser !== 'object') return '';
  return normalizeIdValue(advertiser.advertiser_id ?? advertiser.id ?? advertiser.advertiserId ?? '');
}

function getAdvertiserLabel(advertiser) {
  if (!advertiser || typeof advertiser !== 'object') return '';
  return (
    advertiser.display_name ||
    advertiser.name ||
    advertiser.advertiser_name ||
    advertiser.advertiserName ||
    getAdvertiserId(advertiser) ||
    'Advertiser'
  );
}

function getStoreId(store) {
  if (!store || typeof store !== 'object') return '';
  return normalizeIdValue(store.store_id ?? store.id ?? store.storeId ?? '');
}

function getStoreLabel(store) {
  if (!store || typeof store !== 'object') return '';
  return store.name || store.store_name || store.storeName || getStoreId(store) || 'Store';
}

function normalizeLinksMap(raw) {
  const map = new Map();
  if (!raw || typeof raw !== 'object') return map;
  Object.entries(raw).forEach(([key, value]) => {
    const normalizedKey = normalizeIdValue(key);
    if (!normalizedKey) return;
    if (!Array.isArray(value)) return;
    const ids = value.map((item) => normalizeIdValue(item)).filter(Boolean);
    if (ids.length > 0) {
      map.set(normalizedKey, ids);
    }
  });
  return map;
}

function extractLinkMap(links, ...candidates) {
  if (!links || typeof links !== 'object') return new Map();
  for (const key of candidates) {
    if (links[key]) {
      return normalizeLinksMap(links[key]);
    }
  }
  return new Map();
}

function normalizeStatusValue(value) {
  if (value === undefined || value === null) return '';
  return String(value).trim().toUpperCase();
}

function filterCampaignsByStatus(campaigns) {
  if (!Array.isArray(campaigns)) return [];
  return campaigns.filter((campaign) => {
    const operationStatus = normalizeStatusValue(
      campaign?.operation_status ?? campaign?.operationStatus,
    );
    if (operationStatus === 'DISABLE') {
      const secondaryStatus = normalizeStatusValue(
        campaign?.secondary_status ?? campaign?.secondaryStatus,
      );
      return secondaryStatus !== 'CAMPAIGN_STATUS_DISABLE';
    }
    return true;
  });
}

function parseOptionalFloat(value) {
  if (value === undefined || value === null || value === '') return undefined;
  const parsed = Number(value);
  return Number.isFinite(parsed) ? parsed : undefined;
}

function summariseMetrics(report) {
  const entries = Array.isArray(report?.list) ? report.list : [];
  const totals = entries.reduce(
    (acc, entry) => {
      const metrics = entry?.metrics || entry || {};
      const spend = parseFloat(
        metrics.spend ?? metrics.total_spend ?? metrics.totalSpend ?? metrics.total_spend_amount ?? '0',
      );
      if (!Number.isNaN(spend)) {
        acc.spend += spend;
      }
      const revenue = parseFloat(
        metrics.gross_revenue ??
          metrics.gmv ??
          metrics.total_gmv ??
          metrics.total_gross_revenue ??
          '0',
      );
      if (!Number.isNaN(revenue)) {
        acc.gmv += revenue;
      }
      const orders = parseFloat(metrics.orders ?? metrics.total_orders ?? '0');
      if (!Number.isNaN(orders)) {
        acc.orders += orders;
      }
      return acc;
    },
    { spend: 0, gmv: 0, orders: 0 },
  );
  const roas = totals.spend > 0 ? totals.gmv / totals.spend : null;
  return { ...totals, roas };
}

function formatMoney(value) {
  if (value === null || value === undefined || Number.isNaN(value)) return '—';
  return Number(value).toLocaleString(undefined, {
    minimumFractionDigits: 2,
    maximumFractionDigits: 2,
  });
}

function formatRoi(value) {
  if (value === null || value === undefined || Number.isNaN(value)) return '—';
  return Number(value).toFixed(2);
}

function formatCampaignStatus(status) {
  if (!status) return 'Unknown';
  const map = {
    STATUS_DELIVERY_OK: 'Running',
    STATUS_ENABLE: 'Running',
    STATUS_DISABLE: 'Paused',
    STATUS_ARCHIVED: 'Archived',
  };
  return map[status] || status;
}

function setsEqual(a, b) {
  if (a.size !== b.size) return false;
  for (const value of a) {
    if (!b.has(value)) return false;
  }
  return true;
}

function toChoiceList(items) {
  return (items || [])
    .map((item) => {
      if (item === null || item === undefined) return null;
      if (typeof item === 'string' || typeof item === 'number') {
        const value = String(item);
        return { value, label: value };
      }
      if (typeof item === 'object') {
        const value =
          item.value ?? item.key ?? item.id ?? item.code ?? item.slug ?? item.name ?? item.label ?? null;
        if (value === null || value === undefined || String(value) === '') {
          return null;
        }
        const label = item.label ?? item.name ?? item.title ?? String(value);
        return { value: String(value), label };
      }
      return null;
    })
    .filter(Boolean);
}

function extractChoiceList(candidate) {
  if (!candidate) return [];
  if (Array.isArray(candidate)) return toChoiceList(candidate);
  if (Array.isArray(candidate.options)) return toChoiceList(candidate.options);
  if (Array.isArray(candidate.values)) return toChoiceList(candidate.values);
  if (Array.isArray(candidate.items)) return toChoiceList(candidate.items);
  return [];
}

function ErrorBlock({ error, onRetry, message: overrideMessage }) {
  if (!error) return null;
  console.error('GMV Max request failed', error);
  const message = overrideMessage ?? formatError(error) ?? 'Something went wrong. Please try again.';
  const safeMessage =
    typeof message === 'string' && message.trim().startsWith('[')
      ? 'Something went wrong. Please try again.'
      : message;
  return (
    <div className="gmvmax-inline-error" role="alert">
      <span>{safeMessage}</span>
      {onRetry ? (
        <button type="button" onClick={onRetry} className="gmvmax-button gmvmax-button--link">
          Retry
        </button>
      ) : null}
    </div>
  );
}

function SeriesErrorNotice({ error, onRetry }) {
  if (!error) return null;
  console.error('Failed to load GMV Max series', error);
  return (
    <div className="gmvmax-error-card" role="alert">
      <div>
        <h3>Failed to load GMV Max series</h3>
        <p>Please check your filters and try again.</p>
      </div>
      {onRetry ? (
        <button type="button" onClick={onRetry} className="gmvmax-button gmvmax-button--primary">
          Retry
        </button>
      ) : null}
    </div>
  );
}

function ProductSelectionPanel({
  products,
  selectedIds,
  onToggle,
  onToggleAll,
  storeNames,
  loading,
  emptyMessage,
  disabled,
}) {
  const selection = useMemo(() => {
    if (selectedIds instanceof Set) return selectedIds;
    if (Array.isArray(selectedIds)) return new Set(selectedIds.map(String));
    return new Set();
  }, [selectedIds]);

  const productRows = Array.isArray(products) ? products : [];
  const allIds = useMemo(
    () => productRows.map((product) => getProductIdentifier(product)).filter(Boolean),
    [productRows],
  );
  const allSelected = allIds.length > 0 && allIds.every((id) => selection.has(id));

  if (loading) {
    return <Loading text="Loading products…" />;
  }

  if (productRows.length === 0) {
    return <p>{emptyMessage || 'No products available.'}</p>;
  }

  return (
    <div className="gmvmax-product-table">
      <div className="gmvmax-product-table__actions">
        <label>
          <input
            type="checkbox"
            checked={allSelected}
            onChange={() => onToggleAll?.(allIds)}
            disabled={disabled || allIds.length === 0}
          />
          <span>Select all</span>
        </label>
        <span className="gmvmax-product-table__count">
          Selected {selection.size} / {productRows.length}
        </span>
      </div>
      <table className="gmvmax-table">
        <thead>
          <tr>
            <th aria-label="select" />
            <th>Product</th>
            <th>Product ID</th>
            <th>Store</th>
            <th>Status</th>
          </tr>
        </thead>
        <tbody>
          {productRows.map((product) => {
            const id = getProductIdentifier(product);
            if (!id) return null;
            const checked = selection.has(id);
            const imageUrl =
              product.image_url || product.cover_image || product.thumbnail_url || product.imageUrl || null;
            const storeKey = String(product.store_id ?? product.storeId ?? '');
            const storeLabel = storeKey && storeNames?.get(storeKey) ? storeNames.get(storeKey) : storeKey || '—';
            const status =
              product.gmv_max_ads_status || product.status || product.product_status || product.state || '—';
            return (
              <tr key={id}>
                <td>
                  <input
                    type="checkbox"
                    checked={checked}
                    onChange={() => onToggle?.(id)}
                    disabled={disabled}
                  />
                </td>
                <td>
                  <div className="gmvmax-product-cell">
                    {imageUrl ? (
                      <img
                        src={imageUrl}
                        alt={product.title || product.name || id}
                        className="gmvmax-product-thumb"
                        style={{ width: 48, height: 48, objectFit: 'cover', borderRadius: 6 }}
                      />
                    ) : (
                      <span className="gmvmax-product-thumb gmvmax-product-thumb--empty">—</span>
                    )}
                    <span>{product.title || product.name || 'Unnamed product'}</span>
                  </div>
                </td>
                <td>{id}</td>
                <td>{storeLabel}</td>
                <td>{status}</td>
              </tr>
            );
          })}
        </tbody>
      </table>
    </div>
  );
}

function CampaignCard({
  campaign,
  detail,
  detailLoading,
  detailError,
  onRetryDetail,
  workspaceId,
  provider,
  authId,
  storeId,
  onEdit,
  onManage,
  onDashboard,
}) {
  const campaignId = campaign?.campaign_id || campaign?.id;
  const { start, end } = useMemo(() => getRecentDateRange(7), []);
  const metricsQuery = useGmvMaxMetricsQuery(
    workspaceId,
    provider,
    authId,
    campaignId,
    {
      start_date: start,
      end_date: end,
      store_ids: storeId ? [String(storeId)] : undefined,
    },
    {
      enabled: Boolean(workspaceId && authId && campaignId && storeId),
    },
  );

  const reportPayload = metricsQuery.data?.report ?? metricsQuery.data?.data ?? metricsQuery.data ?? null;
  const metricsSummary = reportPayload ? summariseMetrics(reportPayload) : null;
  const productCount = detail ? collectProductIdsFromDetail(detail).size : null;
  const statusLabel = formatCampaignStatus(campaign?.operation_status);
  const name = campaign?.campaign_name || campaign?.name || `Campaign ${campaignId}`;

  return (
    <article className="gmvmax-campaign-card">
      <header className="gmvmax-campaign-card__header">
        <div>
          <h3>{name}</h3>
          <p className="gmvmax-campaign-card__status">{statusLabel}</p>
        </div>
      </header>
      <div className="gmvmax-campaign-card__body">
        {detailLoading ? <Loading text="Loading campaign details…" /> : null}
        <ErrorBlock error={detailError} onRetry={onRetryDetail} />
        <dl className="gmvmax-campaign-card__stats">
          <div>
            <dt>Products</dt>
            <dd>{productCount ?? '—'}</dd>
          </div>
          <div>
            <dt>Spend (7d)</dt>
            <dd>
              {metricsQuery.isLoading
                ? 'Loading…'
                : metricsSummary
                ? formatMoney(metricsSummary.spend)
                : '—'}
            </dd>
          </div>
          <div>
            <dt>GMV (7d)</dt>
            <dd>
              {metricsQuery.isLoading
                ? 'Loading…'
                : metricsSummary
                ? formatMoney(metricsSummary.gmv)
                : '—'}
            </dd>
          </div>
          <div>
            <dt>ROAS (7d)</dt>
            <dd>
              {metricsQuery.isLoading
                ? 'Loading…'
                : metricsSummary && metricsSummary.roas !== null
                ? formatRoi(metricsSummary.roas)
                : '—'}
            </dd>
          </div>
        </dl>
        <ErrorBlock error={metricsQuery.error} onRetry={metricsQuery.refetch} />
      </div>
      <footer className="gmvmax-campaign-card__footer">
        <button
          type="button"
          className="gmvmax-button gmvmax-button--secondary"
          onClick={() => onEdit?.(campaignId)}
          disabled={!detail || detailLoading}
        >
          Edit
        </button>
        <button
          type="button"
          className="gmvmax-button gmvmax-button--ghost"
          onClick={() => onManage?.(campaignId)}
        >
          Manage
        </button>
        <button
          type="button"
          className="gmvmax-button gmvmax-button--ghost"
          onClick={() => onDashboard?.(campaignId)}
        >
          Dashboard
        </button>
      </footer>
    </article>
  );
}

function CreateSeriesModal({
  open,
  onClose,
  workspaceId,
  provider,
  authId,
  advertiserId,
  storeId,
  products,
  productsLoading,
  storeNameById,
  initialProductIds,
  onCreated,
}) {
  const [step, setStep] = useState(1);
  const [form, setForm] = useState({
    name: '',
    shoppingAdsType: '',
    optimizationGoal: '',
    bidType: '',
    budget: '',
    roasBid: '',
  });
  const [localSelectedIds, setLocalSelectedIds] = useState(new Set());
  const [submitError, setSubmitError] = useState(null);

  const productsById = useMemo(() => {
    const map = new Map();
    (products || []).forEach((product) => {
      const id = getProductIdentifier(product);
      if (id) {
        map.set(id, product);
      }
    });
    return map;
  }, [products]);

  useEffect(() => {
    if (!open) return;
    setStep(1);
    setSubmitError(null);
    setForm({
      name: '',
      shoppingAdsType: '',
      optimizationGoal: '',
      bidType: '',
      budget: '',
      roasBid: '',
    });
    const ids = (initialProductIds || []).map(String);
    setLocalSelectedIds(new Set(ids));
  }, [open, initialProductIds]);

  useEffect(() => {
    if (!open) return;
    const allowed = new Set((products || []).map((product) => getProductIdentifier(product)).filter(Boolean));
    setLocalSelectedIds((prev) => {
      const next = new Set();
      prev.forEach((id) => {
        if (allowed.has(id)) {
          next.add(id);
        }
      });
      return next;
    });
  }, [open, products]);

  const optionsQuery = useGmvMaxOptionsQuery(
    workspaceId,
    provider,
    authId,
    {},
    {
      enabled: Boolean(open && workspaceId && authId),
    },
  );

  const shoppingAdsChoices = useMemo(() => {
    const payload = optionsQuery.data;
    if (!payload) return [];
    const campaignOptions = payload.campaign_options ?? payload.campaign ?? {};
    return extractChoiceList(
      campaignOptions.shopping_ads_types ??
        campaignOptions.shoppingAdsTypes ??
        campaignOptions.shopping_ads_type_options ??
        campaignOptions.shoppingAdsTypeOptions,
    );
  }, [optionsQuery.data]);

  const optimizationGoalChoices = useMemo(() => {
    const payload = optionsQuery.data;
    if (!payload) return [];
    const campaignOptions = payload.campaign_options ?? payload.campaign ?? {};
    return extractChoiceList(
      campaignOptions.optimization_goals ??
        campaignOptions.optimizationGoals ??
        campaignOptions.optimization_goal_options ??
        campaignOptions.optimizationGoalOptions,
    );
  }, [optionsQuery.data]);

  const bidTypeChoices = useMemo(() => {
    const payload = optionsQuery.data;
    if (!payload) return [];
    const campaignOptions = payload.campaign_options ?? payload.campaign ?? {};
    return extractChoiceList(
      campaignOptions.bid_types ??
        campaignOptions.bidTypes ??
        campaignOptions.bid_type_options ??
        campaignOptions.bidTypeOptions,
    );
  }, [optionsQuery.data]);

  const createMutation = useCreateGmvMaxCampaignMutation(workspaceId, provider, authId);

  const selectedProducts = useMemo(() => {
    return Array.from(localSelectedIds)
      .map((id) => productsById.get(id))
      .filter(Boolean);
  }, [localSelectedIds, productsById]);

  const canProceedStep1 = Boolean(form.name.trim() && form.optimizationGoal && form.shoppingAdsType);
  const canProceedStep2 = selectedProducts.length > 0;

  const goNext = useCallback(() => {
    setStep((prev) => Math.min(prev + 1, 3));
  }, []);

  const goBack = useCallback(() => {
    setStep((prev) => Math.max(prev - 1, 1));
  }, []);

  const toggleProduct = useCallback((id) => {
    setLocalSelectedIds((prev) => {
      const next = new Set(prev);
      const key = String(id);
      if (next.has(key)) {
        next.delete(key);
      } else {
        next.add(key);
      }
      return next;
    });
  }, []);

  const toggleAll = useCallback((ids) => {
    setLocalSelectedIds((prev) => {
      const next = new Set(prev);
      const normalized = (ids || []).map(String);
      const shouldDeselect = normalized.every((id) => next.has(id));
      if (shouldDeselect) {
        normalized.forEach((id) => next.delete(id));
      } else {
        normalized.forEach((id) => next.add(id));
      }
      return next;
    });
  }, []);

  const handleSubmit = useCallback(async () => {
    if (!canProceedStep2) return;
    const trimmedName = form.name.trim();
    const payload = {
      campaign: {
        campaign_name: trimmedName,
        shopping_ads_type: form.shoppingAdsType || undefined,
        optimization_goal: form.optimizationGoal || undefined,
        bid_type: form.bidType || undefined,
        advertiser_id: advertiserId ? String(advertiserId) : undefined,
        store_id: storeId ? String(storeId) : undefined,
      },
      session: {
        store_id: storeId ? String(storeId) : undefined,
        product_list: Array.from(localSelectedIds).map((id) => ({ spu_id: String(id) })),
      },
    };

    const budgetValue = parseOptionalFloat(form.budget);
    if (budgetValue !== undefined) {
      payload.campaign.budget = budgetValue;
    }
    const roasValue = parseOptionalFloat(form.roasBid);
    if (roasValue !== undefined) {
      payload.campaign.roas_bid = roasValue;
    }

    setSubmitError(null);
    try {
      await createMutation.mutateAsync(payload);
      onCreated?.();
    } catch (error) {
      setSubmitError(formatError(error));
    }
  }, [
    advertiserId,
    canProceedStep2,
    createMutation,
    form.bidType,
    form.budget,
    form.name,
    form.optimizationGoal,
    form.roasBid,
    form.shoppingAdsType,
    localSelectedIds,
    onCreated,
    storeId,
  ]);

  if (!open) return null;

  return (
    <Modal open={open} title="Create GMV Max Series" onClose={onClose}>
      {optionsQuery.isLoading ? <Loading text="Loading options…" /> : null}
      <ErrorBlock error={optionsQuery.error} onRetry={optionsQuery.refetch} />

      {step === 1 ? (
        <div className="gmvmax-modal-step">
          <h3>Series details</h3>
          <FormField label="Series name">
            <input
              type="text"
              value={form.name}
              onChange={(event) => setForm((prev) => ({ ...prev, name: event.target.value }))}
              placeholder="Enter series name"
            />
          </FormField>
          <FormField label="Shopping ads type">
            {shoppingAdsChoices.length > 0 ? (
              <select
                value={form.shoppingAdsType}
                onChange={(event) =>
                  setForm((prev) => ({ ...prev, shoppingAdsType: event.target.value }))
                }
              >
                <option value="">Select type</option>
                {shoppingAdsChoices.map((choice) => (
                  <option key={choice.value} value={choice.value}>
                    {choice.label}
                  </option>
                ))}
              </select>
            ) : (
              <input
                type="text"
                value={form.shoppingAdsType}
                onChange={(event) =>
                  setForm((prev) => ({ ...prev, shoppingAdsType: event.target.value }))
                }
                placeholder="e.g. PRODUCT"
              />
            )}
          </FormField>
          <FormField label="Optimization goal">
            {optimizationGoalChoices.length > 0 ? (
              <select
                value={form.optimizationGoal}
                onChange={(event) =>
                  setForm((prev) => ({ ...prev, optimizationGoal: event.target.value }))
                }
              >
                <option value="">Select goal</option>
                {optimizationGoalChoices.map((choice) => (
                  <option key={choice.value} value={choice.value}>
                    {choice.label}
                  </option>
                ))}
              </select>
            ) : (
              <input
                type="text"
                value={form.optimizationGoal}
                onChange={(event) =>
                  setForm((prev) => ({ ...prev, optimizationGoal: event.target.value }))
                }
                placeholder="e.g. GMV"
              />
            )}
          </FormField>
          <FormField label="Bid type">
            {bidTypeChoices.length > 0 ? (
              <select
                value={form.bidType}
                onChange={(event) => setForm((prev) => ({ ...prev, bidType: event.target.value }))}
              >
                <option value="">Select bid type</option>
                {bidTypeChoices.map((choice) => (
                  <option key={choice.value} value={choice.value}>
                    {choice.label}
                  </option>
                ))}
              </select>
            ) : (
              <input
                type="text"
                value={form.bidType}
                onChange={(event) => setForm((prev) => ({ ...prev, bidType: event.target.value }))}
                placeholder="Bid type"
              />
            )}
          </FormField>
          <div className="gmvmax-modal-grid">
            <FormField label="Budget">
              <input
                type="number"
                min="0"
                step="0.01"
                value={form.budget}
                onChange={(event) => setForm((prev) => ({ ...prev, budget: event.target.value }))}
                placeholder="Optional"
              />
            </FormField>
            <FormField label="ROAS bid">
              <input
                type="number"
                min="0"
                step="0.01"
                value={form.roasBid}
                onChange={(event) => setForm((prev) => ({ ...prev, roasBid: event.target.value }))}
                placeholder="Optional"
              />
            </FormField>
          </div>
          <div className="gmvmax-modal-footer">
            <button type="button" onClick={onClose}>
              Cancel
            </button>
            <button type="button" onClick={goNext} disabled={!canProceedStep1}>
              Next
            </button>
          </div>
        </div>
      ) : null}

      {step === 2 ? (
        <div className="gmvmax-modal-step">
          <h3>Select products</h3>
          <ProductSelectionPanel
            products={products}
            selectedIds={localSelectedIds}
            onToggle={toggleProduct}
            onToggleAll={toggleAll}
            storeNames={storeNameById}
            loading={productsLoading}
            emptyMessage={productsLoading ? 'Loading products…' : 'No products available.'}
          />
          <div className="gmvmax-modal-footer">
            <button type="button" onClick={goBack}>
              Back
            </button>
            <button type="button" onClick={goNext} disabled={!canProceedStep2}>
              Next
            </button>
          </div>
        </div>
      ) : null}

      {step === 3 ? (
        <div className="gmvmax-modal-step">
          <h3>Review</h3>
          <dl className="gmvmax-review-list">
            <div>
              <dt>Series name</dt>
              <dd>{form.name || '—'}</dd>
            </div>
            <div>
              <dt>Shopping ads type</dt>
              <dd>{form.shoppingAdsType || '—'}</dd>
            </div>
            <div>
              <dt>Optimization goal</dt>
              <dd>{form.optimizationGoal || '—'}</dd>
            </div>
            <div>
              <dt>Bid type</dt>
              <dd>{form.bidType || '—'}</dd>
            </div>
            <div>
              <dt>Budget</dt>
              <dd>{form.budget ? formatMoney(parseOptionalFloat(form.budget)) : '—'}</dd>
            </div>
            <div>
              <dt>ROAS bid</dt>
              <dd>{form.roasBid ? formatMoney(parseOptionalFloat(form.roasBid)) : '—'}</dd>
            </div>
            <div>
              <dt>Products selected</dt>
              <dd>{selectedProducts.length}</dd>
            </div>
          </dl>
          <ul className="gmvmax-review-products">
            {selectedProducts.slice(0, 10).map((product) => {
              const id = getProductIdentifier(product);
              return (
                <li key={id}>
                  {product?.title || product?.name || id} ({id})
                </li>
              );
            })}
            {selectedProducts.length > 10 ? (
              <li>…and {selectedProducts.length - 10} more</li>
            ) : null}
          </ul>
          {submitError ? <div className="gmvmax-error">{submitError}</div> : null}
          {createMutation.isPending ? <Loading text="Creating series…" /> : null}
          <div className="gmvmax-modal-footer">
            <button type="button" onClick={goBack} disabled={createMutation.isPending}>
              Back
            </button>
            <button type="button" onClick={handleSubmit} disabled={createMutation.isPending}>
              Create series
            </button>
          </div>
        </div>
      ) : null}
    </Modal>
  );
}

function EditSeriesModal({
  open,
  onClose,
  workspaceId,
  provider,
  authId,
  campaign,
  detail,
  detailLoading,
  detailError,
  onRetryDetail,
  products,
  productsLoading,
  storeId,
  storeNameById,
  onUpdated,
}) {
  const [name, setName] = useState('');
  const [budget, setBudget] = useState('');
  const [roasBid, setRoasBid] = useState('');
  const [localSelectedIds, setLocalSelectedIds] = useState(new Set());
  const [submitError, setSubmitError] = useState(null);

  const campaignId = campaign?.campaign_id || campaign?.id || '';

  const detailProducts = useMemo(() => {
    const sessions = detail?.sessions || detail?.session_list || [];
    const collected = [];
    sessions.forEach((session) => {
      (session?.product_list || session?.products || []).forEach((product) => {
        if (product) {
          collected.push(product);
        }
      });
    });
    return collected;
  }, [detail]);

  const initialProductSet = useMemo(() => {
    const ids = new Set();
    detailProducts.forEach((product) => {
      const id = getProductIdentifier(product);
      if (id) ids.add(id);
    });
    return ids;
  }, [detailProducts]);

  const mergedProducts = useMemo(() => {
    const map = new Map();
    (products || []).forEach((product) => {
      const id = getProductIdentifier(product);
      if (id) {
        map.set(id, product);
      }
    });
    detailProducts.forEach((product) => {
      const id = getProductIdentifier(product);
      if (id && !map.has(id)) {
        map.set(id, product);
      }
    });
    return Array.from(map.values());
  }, [detailProducts, products]);

  useEffect(() => {
    if (!open) return;
    if (!detail) return;
    setName(detail.campaign?.campaign_name || '');
    setBudget(
      detail.campaign?.budget !== undefined && detail.campaign?.budget !== null
        ? String(detail.campaign.budget)
        : '',
    );
    setRoasBid(
      detail.campaign?.roas_bid !== undefined && detail.campaign?.roas_bid !== null
        ? String(detail.campaign.roas_bid)
        : '',
    );
    setLocalSelectedIds(new Set(initialProductSet));
    setSubmitError(null);
  }, [detail, initialProductSet, open]);

  useEffect(() => {
    if (!open) return;
    setLocalSelectedIds((prev) => {
      const next = new Set();
      prev.forEach((id) => {
        if (initialProductSet.has(id)) {
          next.add(id);
        }
      });
      return next;
    });
  }, [initialProductSet, open]);

  const toggleProduct = useCallback((id) => {
    setLocalSelectedIds((prev) => {
      const next = new Set(prev);
      const key = String(id);
      if (next.has(key)) {
        next.delete(key);
      } else {
        next.add(key);
      }
      return next;
    });
  }, []);

  const toggleAll = useCallback((ids) => {
    setLocalSelectedIds((prev) => {
      const next = new Set(prev);
      const normalized = (ids || []).map(String);
      const shouldDeselect = normalized.every((id) => next.has(id));
      if (shouldDeselect) {
        normalized.forEach((id) => next.delete(id));
      } else {
        normalized.forEach((id) => next.add(id));
      }
      return next;
    });
  }, []);

  const updateCampaignMutation = useUpdateGmvMaxCampaignMutation(workspaceId, provider, authId, campaignId);
  const strategyMutation = useUpdateGmvMaxStrategyMutation(workspaceId, provider, authId, campaignId);

  const productsChanged = useMemo(
    () => !setsEqual(localSelectedIds, initialProductSet),
    [localSelectedIds, initialProductSet],
  );

  const sessionId = detail?.sessions?.[0]?.session_id || detail?.session?.session_id || null;
  const effectiveStoreId = storeId || detail?.campaign?.store_id || null;

  const handleSubmit = useCallback(async () => {
    if (!campaignId) return;
    const trimmedName = name.trim();
    const campaignPatch = {};
    if (trimmedName && trimmedName !== detail?.campaign?.campaign_name) {
      campaignPatch.campaign_name = trimmedName;
    }
    const budgetValue = parseOptionalFloat(budget);
    if (budgetValue !== undefined && budgetValue !== detail?.campaign?.budget) {
      campaignPatch.budget = budgetValue;
    }
    const roasValue = parseOptionalFloat(roasBid);
    if (roasValue !== undefined && roasValue !== detail?.campaign?.roas_bid) {
      campaignPatch.roas_bid = roasValue;
    }

    const tasks = [];
    setSubmitError(null);

    try {
      if (Object.keys(campaignPatch).length > 0) {
        tasks.push(updateCampaignMutation.mutateAsync(campaignPatch));
      }
      if (productsChanged) {
        if (!sessionId) {
          throw new Error('Unable to update products: missing session information.');
        }
        const productList = Array.from(localSelectedIds).map((id) => ({ spu_id: String(id) }));
        const sessionPayload = {
          session_id: sessionId,
          store_id: effectiveStoreId ? String(effectiveStoreId) : undefined,
          product_list: productList,
        };
        tasks.push(strategyMutation.mutateAsync({ session: sessionPayload }));
      }
      if (tasks.length === 0) {
        onClose?.();
        return;
      }
      await Promise.all(tasks);
      onUpdated?.();
      onClose?.();
    } catch (error) {
      setSubmitError(formatError(error));
    }
  }, [
    campaignId,
    detail,
    effectiveStoreId,
    localSelectedIds,
    name,
    budget,
    roasBid,
    onUpdated,
    onClose,
    productsChanged,
    sessionId,
    strategyMutation,
    updateCampaignMutation,
  ]);

  const isSaving = updateCampaignMutation.isPending || strategyMutation.isPending;
  const canSubmit =
    Boolean(detail) &&
    (productsChanged ||
      (name.trim() && name.trim() !== detail?.campaign?.campaign_name) ||
      (budget && parseOptionalFloat(budget) !== detail?.campaign?.budget) ||
      (roasBid && parseOptionalFloat(roasBid) !== detail?.campaign?.roas_bid));

  if (!open) return null;

  return (
    <Modal open={open} title="Edit GMV Max Series" onClose={onClose}>
      {detailLoading ? <Loading text="Loading campaign…" /> : null}
      <ErrorBlock error={detailError} onRetry={onRetryDetail} />
      {!detailLoading && !detailError && !detail ? <p>Campaign details are not available.</p> : null}
      {!detail || detailLoading || detailError ? null : (
        <div className="gmvmax-modal-step">
          <h3>Basic configuration</h3>
          <FormField label="Series name">
            <input type="text" value={name} onChange={(event) => setName(event.target.value)} />
          </FormField>
          <div className="gmvmax-modal-grid">
            <FormField label="Budget">
              <input
                type="number"
                min="0"
                step="0.01"
                value={budget}
                onChange={(event) => setBudget(event.target.value)}
                placeholder="Leave blank to keep current"
              />
            </FormField>
            <FormField label="ROAS bid">
              <input
                type="number"
                min="0"
                step="0.01"
                value={roasBid}
                onChange={(event) => setRoasBid(event.target.value)}
                placeholder="Leave blank to keep current"
              />
            </FormField>
          </div>
          <dl className="gmvmax-review-list">
            <div>
              <dt>Optimization goal</dt>
              <dd>{detail.campaign?.optimization_goal || '—'}</dd>
            </div>
            <div>
              <dt>Shopping ads type</dt>
              <dd>{detail.campaign?.shopping_ads_type || '—'}</dd>
            </div>
          </dl>
          <h3>Products</h3>
          {!sessionId ? (
            <p>Session information is unavailable; product editing is disabled.</p>
          ) : (
            <ProductSelectionPanel
              products={mergedProducts}
              selectedIds={localSelectedIds}
              onToggle={toggleProduct}
              onToggleAll={toggleAll}
              storeNames={storeNameById}
              loading={productsLoading}
              emptyMessage={productsLoading ? 'Loading products…' : 'No products found.'}
              disabled={isSaving}
            />
          )}
          {submitError ? <div className="gmvmax-error">{submitError}</div> : null}
          {isSaving ? <Loading text="Saving changes…" /> : null}
          <div className="gmvmax-modal-footer">
            <button type="button" onClick={onClose} disabled={isSaving}>
              Cancel
            </button>
            <button type="button" onClick={handleSubmit} disabled={isSaving || !canSubmit}>
              Save changes
            </button>
          </div>
        </div>
      )}
    </Modal>
  );
}

export default function GmvMaxOverviewPage() {
  const { wid: workspaceId } = useParams();
  const navigate = useNavigate();
  const queryClient = useQueryClient();

  const provider = PROVIDER;
  const [scope, setScope] = useState(() => ({ ...DEFAULT_SCOPE }));
  const [selectedProductIds, setSelectedProductIds] = useState([]);
  const [isCreateModalOpen, setCreateModalOpen] = useState(false);
  const [editingCampaignId, setEditingCampaignId] = useState('');
  const [syncError, setSyncError] = useState(null);
  const [hasLoadedScope, setHasLoadedScope] = useState(false);
  const [scopePresets, setScopePresets] = useState([]);
  const [selectedPresetId, setSelectedPresetId] = useState('');
  const [presetLabelInput, setPresetLabelInput] = useState('');

  const authId = scope.accountAuthId ? String(scope.accountAuthId) : '';
  const businessCenterId = scope.bcId ? String(scope.bcId) : '';
  const advertiserId = scope.advertiserId ? String(scope.advertiserId) : '';
  const storeId = scope.storeId ? String(scope.storeId) : '';
  const isScopeReady = Boolean(authId && businessCenterId && advertiserId && storeId);

  useEffect(() => {
    if (!workspaceId) {
      setScope({ ...DEFAULT_SCOPE });
      setHasLoadedScope(false);
      setSelectedPresetId('');
      return;
    }
    const saved = loadScope(workspaceId, provider);
    if (saved) {
      setScope({
        accountAuthId: saved.accountAuthId ?? null,
        bcId: saved.businessCenterId ?? null,
        advertiserId: saved.advertiserId ?? null,
        storeId: saved.storeId ?? null,
      });
    } else {
      setScope({ ...DEFAULT_SCOPE });
    }
    setHasLoadedScope(true);
  }, [provider, workspaceId]);

  useEffect(() => {
    if (!workspaceId) {
      setScopePresets([]);
      setSelectedPresetId('');
      return;
    }
    const presets = loadScopePresets(workspaceId);
    setScopePresets(presets);
    setSelectedPresetId('');
  }, [workspaceId]);

  useEffect(() => {
    if (!workspaceId || !hasLoadedScope) return;
    saveScope(workspaceId, provider, {
      accountAuthId: authId || undefined,
      businessCenterId: businessCenterId || null,
      advertiserId: advertiserId || null,
      storeId: storeId || null,
    });
  }, [
    advertiserId,
    authId,
    businessCenterId,
    hasLoadedScope,
    provider,
    storeId,
    workspaceId,
  ]);

  const accountsQuery = useAccountsQuery(
    workspaceId,
    provider,
    {},
    {
      enabled: Boolean(workspaceId),
    },
  );

  const scopeOptionsQuery = useGmvMaxOptionsQuery(
    workspaceId,
    provider,
    authId,
    {},
    {
      enabled: Boolean(workspaceId && authId),
    },
  );

  const scopeOptions = scopeOptionsQuery.data || {};
  const scopeOptionsReady = scopeOptionsQuery.isSuccess;

  const businessCenterOptions = useMemo(() => {
    if (!authId) return [];
    const list = ensureArray(
      scopeOptions.bcs ||
        scopeOptions.business_centers ||
        scopeOptions.businessCenters ||
        scopeOptions.bc_list,
    );
    return list
      .map((bc) => {
        const id = getBusinessCenterId(bc);
        if (!id) return null;
        return { value: id, label: getBusinessCenterLabel(bc), data: bc };
      })
      .filter(Boolean);
  }, [authId, scopeOptions]);

  const advertiserList = useMemo(() => {
    return ensureArray(scopeOptions.advertisers || scopeOptions.advertiser_list);
  }, [scopeOptions]);

  const storeList = useMemo(() => {
    return ensureArray(scopeOptions.stores || scopeOptions.store_list);
  }, [scopeOptions]);

  const links = scopeOptions.links || {};
  const bcToAdvertisers = useMemo(
    () => extractLinkMap(links, 'bc_to_advertisers', 'bcToAdvertisers'),
    [links],
  );
  const advertiserToStores = useMemo(
    () => extractLinkMap(links, 'advertiser_to_stores', 'advertiserToStores'),
    [links],
  );

  const advertiserOptions = useMemo(() => {
    if (!authId || !businessCenterId) return [];
    const allowed = bcToAdvertisers.get(businessCenterId);
    const allowedSet = allowed && allowed.length > 0 ? new Set(allowed) : null;
    const hasLinks = bcToAdvertisers.size > 0;
    return advertiserList
      .filter((adv) => {
        const id = getAdvertiserId(adv);
        if (!id) return false;
        if (allowedSet) return allowedSet.has(id);
        return hasLinks ? false : true;
      })
      .map((adv) => ({ value: getAdvertiserId(adv), label: getAdvertiserLabel(adv), data: adv }));
  }, [advertiserList, authId, bcToAdvertisers, businessCenterId]);

  const storeOptions = useMemo(() => {
    if (!authId || !advertiserId) return [];
    const allowed = advertiserToStores.get(advertiserId);
    const allowedSet = allowed && allowed.length > 0 ? new Set(allowed) : null;
    const hasLinks = advertiserToStores.size > 0;
    return storeList
      .filter((store) => {
        const id = getStoreId(store);
        if (!id) return false;
        if (allowedSet) return allowedSet.has(id);
        return hasLinks ? false : true;
      })
      .map((store) => ({ value: getStoreId(store), label: getStoreLabel(store), data: store }));
  }, [advertiserId, advertiserToStores, authId, storeList]);

  const productParams = useMemo(
    () => ({
      store_id: storeId || undefined,
      advertiser_id: advertiserId || undefined,
      owner_bc_id: businessCenterId || undefined,
      page_size: clampPageSize(50),
    }),
    [advertiserId, businessCenterId, storeId],
  );

  const productsQuery = useProductsQuery(
    workspaceId,
    provider,
    authId,
    productParams,
    {
      enabled: Boolean(workspaceId && provider && isScopeReady),
    },
  );

  const campaignParams = useMemo(() => {
    const params = { page_size: clampPageSize(50) };
    if (businessCenterId) params.owner_bc_id = businessCenterId;
    if (advertiserId) params.advertiser_id = advertiserId;
    if (storeId) params.store_ids = [String(storeId)];
    return params;
  }, [advertiserId, businessCenterId, storeId]);

  const campaignsQuery = useGmvMaxCampaignsQuery(
    workspaceId,
    provider,
    authId,
    campaignParams,
    {
      enabled: Boolean(workspaceId && provider && isScopeReady),
    },
  );

  const currentScopeKey = useMemo(
    () => ({
      businessCenterId,
      advertiserId,
      storeId,
    }),
    [advertiserId, businessCenterId, storeId],
  );

  const [campaignScopeSnapshot, setCampaignScopeSnapshot] = useState(null);

  useEffect(() => {
    if (campaignsQuery.isSuccess && campaignsQuery.dataUpdatedAt) {
      setCampaignScopeSnapshot(currentScopeKey);
    }
  }, [campaignsQuery.dataUpdatedAt, campaignsQuery.isSuccess, currentScopeKey]);

  useEffect(() => {
    if (!isScopeReady) {
      setCampaignScopeSnapshot(null);
    }
  }, [isScopeReady]);

  const accounts = useMemo(() => {
    const data = accountsQuery.data;
    const items = data?.items || data?.list || data || [];
    return Array.isArray(items) ? items : [];
  }, [accountsQuery.data]);

  const accountOptions = useMemo(
    () =>
      accounts.map((account) => ({
        value: String(account.auth_id ?? account.id ?? ''),
        label: account.label || account.account_name || `Account ${account.auth_id}`,
        status: account.status,
      })),
    [accounts],
  );






  const selectedAccountLabel =
    accountOptions.find((item) => item.value === authId)?.label || '';
  const selectedBusinessCenterLabel =
    businessCenterOptions.find((item) => item.value === businessCenterId)?.label || '';
  const selectedAdvertiserLabel =
    advertiserOptions.find((item) => item.value === advertiserId)?.label || '';
  const selectedStoreLabel = storeOptions.find((item) => item.value === storeId)?.label || '';

  const defaultPresetLabel = useMemo(() => {
    const parts = [
      selectedAccountLabel,
      selectedBusinessCenterLabel,
      selectedAdvertiserLabel,
      selectedStoreLabel,
    ].filter(Boolean);
    return parts.join(' / ');
  }, [
    selectedAccountLabel,
    selectedAdvertiserLabel,
    selectedBusinessCenterLabel,
    selectedStoreLabel,
  ]);

  const handleAccountChange = useCallback((event) => {
    const value = event?.target?.value || '';
    setScope({
      accountAuthId: value ? String(value) : null,
      bcId: null,
      advertiserId: null,
      storeId: null,
    });
    setSelectedPresetId('');
  }, []);

  const handleBusinessCenterChange = useCallback((event) => {
    const value = event?.target?.value || '';
    setScope((prev) => ({
      ...prev,
      bcId: value ? String(value) : null,
      advertiserId: null,
      storeId: null,
    }));
    setSelectedPresetId('');
  }, []);

  const handleAdvertiserChange = useCallback((event) => {
    const value = event?.target?.value || '';
    setScope((prev) => ({
      ...prev,
      advertiserId: value ? String(value) : null,
      storeId: null,
    }));
    setSelectedPresetId('');
  }, []);

  const handleStoreChange = useCallback((event) => {
    const value = event?.target?.value || '';
    setScope((prev) => ({
      ...prev,
      storeId: value ? String(value) : null,
    }));
    setSelectedPresetId('');
  }, []);

  const handlePresetChange = useCallback(
    (event) => {
      const presetId = event?.target?.value || '';
      setSelectedPresetId(presetId);
      const preset = scopePresets.find((item) => item.id === presetId);
      if (!preset) return;
      setScope({
        accountAuthId: preset.accountAuthId || null,
        bcId: preset.bcId || null,
        advertiserId: preset.advertiserId || null,
        storeId: preset.storeId || null,
      });
    },
    [scopePresets],
  );

  const handleDeletePreset = useCallback(() => {
    if (!workspaceId || !selectedPresetId) return;
    setScopePresets((prev) => {
      const next = prev.filter((preset) => preset.id !== selectedPresetId);
      saveScopePresets(workspaceId, next);
      return next;
    });
    setSelectedPresetId('');
  }, [selectedPresetId, workspaceId]);

  const handleSavePreset = useCallback(() => {
    if (!workspaceId || !isScopeReady) return;
    const label = presetLabelInput.trim() || defaultPresetLabel || 'GMV Max scope preset';
    const preset = {
      id: buildScopePresetId({
        accountAuthId: authId,
        bcId: businessCenterId,
        advertiserId,
        storeId,
      }),
      label,
      accountAuthId: authId,
      bcId: businessCenterId,
      advertiserId,
      storeId,
    };
    setScopePresets((prev) => {
      const filtered = prev.filter((item) => item.id !== preset.id);
      const next = [preset, ...filtered].slice(0, MAX_SCOPE_PRESETS);
      saveScopePresets(workspaceId, next);
      return next;
    });
    setPresetLabelInput('');
    setSelectedPresetId(preset.id);
  }, [
    advertiserId,
    authId,
    businessCenterId,
    defaultPresetLabel,
    isScopeReady,
    presetLabelInput,
    storeId,
    workspaceId,
  ]);

  useEffect(() => {
    setSelectedProductIds([]);
  }, [advertiserId, authId, businessCenterId, storeId, workspaceId]);

  useEffect(() => {
    if (!authId || !businessCenterId || !scopeOptionsReady) return;
    const hasBusinessCenter = businessCenterOptions.some((option) => option.value === businessCenterId);
    if (hasBusinessCenter) return;
    setScope((prev) => ({
      ...prev,
      bcId: null,
      advertiserId: null,
      storeId: null,
    }));
    setSelectedPresetId('');
  }, [authId, businessCenterId, businessCenterOptions, scopeOptionsReady]);

  useEffect(() => {
    if (!businessCenterId || !advertiserId || !scopeOptionsReady) return;
    const hasAdvertiser = advertiserOptions.some((option) => option.value === advertiserId);
    if (hasAdvertiser) return;
    setScope((prev) => ({
      ...prev,
      advertiserId: null,
      storeId: null,
    }));
    setSelectedPresetId('');
  }, [advertiserId, advertiserOptions, businessCenterId, scopeOptionsReady]);

  useEffect(() => {
    if (!advertiserId || !storeId || !scopeOptionsReady) return;
    const hasStore = storeOptions.some((option) => option.value === storeId);
    if (hasStore) return;
    setScope((prev) => ({
      ...prev,
      storeId: null,
    }));
    setSelectedPresetId('');
  }, [advertiserId, scopeOptionsReady, storeId, storeOptions]);

  useEffect(() => {
    if (!isScopeReady) {
      setSelectedProductIds([]);
    }
  }, [isScopeReady]);

  useEffect(() => {
    setSyncError(null);
  }, [advertiserId, authId, businessCenterId, storeId]);

  const storeNameById = useMemo(() => {
    const map = new Map();
    storeOptions.forEach((store) => {
      const id = store.value;
      if (id) {
        map.set(String(id), store.label || String(id));
      }
    });
    return map;
  }, [storeOptions]);

  const products = useMemo(() => {
    if (!isScopeReady) return [];
    const data = productsQuery.data;
    const items = data?.items || data?.list || data || [];
    return Array.isArray(items) ? items : [];
  }, [isScopeReady, productsQuery.data]);

  const campaigns = useMemo(() => {
    if (!isScopeReady) return [];
    const data = campaignsQuery.data;
    const items = data?.items || data?.list || data || [];
    return filterCampaignsByStatus(Array.isArray(items) ? items : []);
  }, [campaignsQuery.data, isScopeReady]);

  const campaignDetailQueries = useQueries({
    queries: isScopeReady
      ? campaigns.map((campaign) => {
          const campaignId = campaign?.campaign_id || campaign?.id;
          return {
            queryKey: [
              'gmvMax',
              'campaign-detail',
              workspaceId,
              provider,
              authId,
              businessCenterId,
              advertiserId,
              storeId,
              campaignId,
            ],
            queryFn: () => getGmvMaxCampaign(workspaceId, provider, authId, campaignId),
            enabled: Boolean(workspaceId && authId && campaignId && isScopeReady),
            staleTime: 60 * 1000,
          };
        })
      : [],
  });

  const campaignDetailsById = useMemo(() => {
    const map = new Map();
    campaigns.forEach((campaign, index) => {
      const campaignId = campaign?.campaign_id || campaign?.id;
      if (!campaignId) return;
      map.set(String(campaignId), campaignDetailQueries[index] || null);
    });
    return map;
  }, [campaignDetailQueries, campaigns]);

  const assignedProductIds = useMemo(() => {
    const ids = new Set();
    campaigns.forEach((campaign) => {
      collectProductIdsFromCampaign(campaign, ids);
    });
    campaignDetailQueries.forEach((result) => {
      const detail = result?.data;
      if (!detail) return;
      collectProductIdsFromDetail(detail, ids);
    });
    return ids;
  }, [campaignDetailQueries, campaigns]);

  const unassignedProducts = useMemo(() => {
    if (!isScopeReady || products.length === 0) return [];
    return products.filter((product) => {
      const id = getProductIdentifier(product);
      if (!id) return false;
      if (!isProductAvailable(product)) return false;
      return !assignedProductIds.has(id);
    });
  }, [assignedProductIds, isScopeReady, products]);

  useEffect(() => {
    setSelectedProductIds((prev) => {
      if (!Array.isArray(prev) || prev.length === 0) return prev;
      const availableIds = new Set(
        unassignedProducts.map((product) => getProductIdentifier(product)).filter(Boolean),
      );
      const filtered = prev.filter((id) => availableIds.has(String(id)));
      return filtered.length === prev.length ? prev : filtered;
    });
  }, [unassignedProducts]);

  const selectedProductIdSet = useMemo(
    () => new Set((selectedProductIds || []).map((id) => String(id))),
    [selectedProductIds],
  );

  const handleToggleProduct = useCallback((id) => {
    setSelectedProductIds((prev) => {
      const next = new Set((prev || []).map((value) => String(value)));
      const key = String(id);
      if (next.has(key)) {
        next.delete(key);
      } else {
        next.add(key);
      }
      return Array.from(next);
    });
  }, []);

  const handleToggleAllProducts = useCallback(
    (ids) => {
      setSelectedProductIds((prev) => {
        const next = new Set((prev || []).map((value) => String(value)));
        const normalized = (ids || []).map(String);
        const shouldDeselect = normalized.every((id) => next.has(id));
        if (shouldDeselect) {
          normalized.forEach((id) => next.delete(id));
        } else {
          normalized.forEach((id) => next.add(id));
        }
        return Array.from(next);
      });
    },
    [],
  );

  const campaignCards = useMemo(
    () =>
      campaigns.map((campaign) => {
        const campaignId = campaign?.campaign_id || campaign?.id;
        const detailResult = campaignId ? campaignDetailsById.get(String(campaignId)) : null;
        return {
          campaign,
          detail: detailResult?.data,
          detailLoading: detailResult?.isLoading ?? false,
          detailError: detailResult?.error,
          detailRefetch: detailResult?.refetch,
          scopeFallback: campaignScopeSnapshot,
        };
      }),
    [campaignDetailsById, campaignScopeSnapshot, campaigns],
  );

  const filteredCampaignCards = useMemo(() => {
    if (!isScopeReady) return [];
    return campaignCards.filter((card) => {
      const { matches, pending } = matchesCampaignScope(card, {
        businessCenterId,
        advertiserId,
        storeId,
      });
      return matches && !pending;
    });
  }, [advertiserId, businessCenterId, campaignCards, isScopeReady, storeId]);

  const syncMutation = useSyncGmvMaxCampaignsMutation(workspaceId, provider, authId, {
    onSuccess: () => {
      queryClient.invalidateQueries({ queryKey: ['gmvMax', 'campaigns', workspaceId, provider, authId] });
      queryClient.invalidateQueries({ queryKey: ['gmvMax', 'products', workspaceId, provider, authId] });
    },
  });

  const canSync = Boolean(isScopeReady);
  const canCreateSeries = Boolean(isScopeReady);

  const handleSync = useCallback(async () => {
    if (!isScopeReady) {
      setSyncError('Please select business center, advertiser, and store before syncing GMV Max campaigns.');
      return;
    }
    setSyncError(null);
    const range = getRecentDateRange(7);
    const normalizedBcId = businessCenterId ? String(businessCenterId) : undefined;
    const normalizedStoreId = storeId ? String(storeId) : undefined;
    const payload = {
      owner_bc_id: normalizedBcId,
      bc_id: normalizedBcId,
      advertiser_id: advertiserId ? String(advertiserId) : undefined,
      store_id: normalizedStoreId,
      campaign_filter: normalizedStoreId ? { store_ids: [normalizedStoreId] } : undefined,
      campaign_options: { page_size: clampPageSize(50) },
      report: {
        store_ids: normalizedStoreId ? [normalizedStoreId] : undefined,
        start_date: range.start,
        end_date: range.end,
        metrics: DEFAULT_REPORT_METRICS,
        dimensions: ['campaign_id', 'stat_time_day'],
        enable_total_metrics: true,
      },
    };
    try {
      await syncMutation.mutateAsync(payload);
      await campaignsQuery.refetch();
      await productsQuery.refetch();
    } catch (error) {
      console.error('Failed to sync GMV Max campaigns', error);
      const message = formatError(error);
      setSyncError(
        typeof message === 'string' && message.trim().startsWith('[')
          ? 'Sync failed. Please try again.'
          : message,
      );
    }
  }, [
    advertiserId,
    businessCenterId,
    campaignsQuery,
    isScopeReady,
    productsQuery,
    storeId,
    syncMutation,
  ]);

  const handleOpenCreate = useCallback(() => {
    if (!canCreateSeries) return;
    setCreateModalOpen(true);
  }, [canCreateSeries]);

  const handleCloseCreate = useCallback(() => {
    setCreateModalOpen(false);
  }, []);

  const handleSeriesCreated = useCallback(() => {
    setCreateModalOpen(false);
    setSelectedProductIds([]);
    queryClient.invalidateQueries({ queryKey: ['gmvMax', 'campaigns', workspaceId, provider, authId] });
    queryClient.invalidateQueries({ queryKey: ['gmvMax', 'products', workspaceId, provider, authId] });
    campaignsQuery.refetch();
    productsQuery.refetch();
  }, [authId, campaignsQuery, productsQuery, provider, queryClient, workspaceId]);

  const handleEditRequest = useCallback((campaignId) => {
    setEditingCampaignId(String(campaignId));
  }, []);

  const handleCloseEdit = useCallback(() => {
    setEditingCampaignId('');
  }, []);

  const handleSeriesUpdated = useCallback(() => {
    setEditingCampaignId('');
    queryClient.invalidateQueries({ queryKey: ['gmvMax', 'campaigns', workspaceId, provider, authId] });
    queryClient.invalidateQueries({ queryKey: ['gmvMax', 'products', workspaceId, provider, authId] });
    campaignsQuery.refetch();
    productsQuery.refetch();
  }, [authId, campaignsQuery, productsQuery, provider, queryClient, workspaceId]);

  const buildCampaignSearchParams = useCallback(
    (tab) => {
      const params = new URLSearchParams();
      if (tab) params.set('tab', tab);
      if (provider) params.set('provider', provider);
      if (authId) params.set('authId', authId);
      if (businessCenterId) params.set('businessCenterId', businessCenterId);
      if (advertiserId) params.set('advertiserId', advertiserId);
      if (storeId) params.set('storeId', storeId);
      return params.toString() ? `?${params.toString()}` : '';
    },
    [advertiserId, authId, businessCenterId, provider, storeId],
  );

  const handleManage = useCallback(
    (campaignId) => {
      const search = buildCampaignSearchParams('automation');
      navigate(`/tenants/${workspaceId}/gmvmax/${encodeURIComponent(campaignId)}${search}`);
    },
    [buildCampaignSearchParams, navigate, workspaceId],
  );

  const handleDashboard = useCallback(
    (campaignId) => {
      const search = buildCampaignSearchParams('dashboard');
      navigate(`/tenants/${workspaceId}/gmvmax/${encodeURIComponent(campaignId)}${search}`);
    },
    [buildCampaignSearchParams, navigate, workspaceId],
  );

  const editingDetailResult = useMemo(() => {
    if (!editingCampaignId) return null;
    return campaignDetailsById.get(String(editingCampaignId)) || null;
  }, [campaignDetailsById, editingCampaignId]);

  const editingCampaign = useMemo(
    () => campaigns.find((item) => String(item?.campaign_id ?? item?.id) === String(editingCampaignId)) || null,
    [campaigns, editingCampaignId],
  );

  const editingDetail = editingDetailResult?.data;
  const editingDetailLoading = editingDetailResult?.isLoading ?? false;
  const editingDetailError = editingDetailResult?.error;
  const editingDetailRefetch = editingDetailResult?.refetch;

  const campaignsLoading = Boolean(isScopeReady && (campaignsQuery.isLoading || campaignsQuery.isFetching));
  const productsLoading = Boolean(isScopeReady && (productsQuery.isLoading || productsQuery.isFetching));

  return (
    <div className="gmvmax-page">
      <header className="gmvmax-page__header">
        <div>
          <h1>GMV Max Overview</h1>
          <p className="gmvmax-page__subtitle">
            Monitor TikTok Business performance and manage GMV Max series.
          </p>
        </div>
        <span className="gmvmax-provider-badge">Provider: {PROVIDER_LABEL}</span>
      </header>

      <section className="gmvmax-card gmvmax-card--filters">
        <header className="gmvmax-card__header">
          <div>
            <h2>Scope filters</h2>
            <p>Select the account and store context for GMV Max management.</p>
          </div>
        </header>
        <div className="gmvmax-card__body">
          <div className="gmvmax-field-grid">
            <FormField label="Account">
              <select value={authId} onChange={handleAccountChange}>
                <option value="">Select account</option>
                {accountOptions.map((option) => (
                  <option key={option.value} value={option.value}>
                    {option.label}
                    {option.status === 'invalid' ? ' (invalid)' : ''}
                  </option>
                ))}
              </select>
            </FormField>
            <FormField label="Business center">
              <select
                value={businessCenterId}
                onChange={handleBusinessCenterChange}
                disabled={!authId || businessCenterOptions.length === 0}
              >
                <option value="">Select business center</option>
                {businessCenterOptions.map((option) => (
                  <option key={option.value} value={option.value}>
                    {option.label}
                  </option>
                ))}
              </select>
            </FormField>
            <FormField label="Advertiser">
              <select
                value={advertiserId}
                onChange={handleAdvertiserChange}
                disabled={!businessCenterId || advertiserOptions.length === 0}
              >
                <option value="">Select advertiser</option>
                {advertiserOptions.map((option) => (
                  <option key={option.value} value={option.value}>
                    {option.label}
                  </option>
                ))}
              </select>
            </FormField>
            <FormField label="Store">
              <select
                value={storeId}
                onChange={handleStoreChange}
                disabled={!advertiserId || storeOptions.length === 0}
              >
                <option value="">Select store</option>
                {storeOptions.map((option) => (
                  <option key={option.value} value={option.value}>
                    {option.label}
                  </option>
                ))}
              </select>
            </FormField>
          </div>
          <div className="gmvmax-field-grid">
            <FormField label={`Scope presets (max ${MAX_SCOPE_PRESETS})`}>
              <div className="gmvmax-presets-row">
                <select value={selectedPresetId} onChange={handlePresetChange}>
                  <option value="">Select preset</option>
                  {scopePresets.map((preset) => (
                    <option key={preset.id} value={preset.id}>
                      {preset.label}
                    </option>
                  ))}
                </select>
                <button
                  type="button"
                  className="gmvmax-button"
                  onClick={handleDeletePreset}
                  disabled={!selectedPresetId}
                >
                  Delete
                </button>
              </div>
            </FormField>
            <FormField label="Save current scope as preset">
              <div className="gmvmax-presets-row">
                <input
                  type="text"
                  value={presetLabelInput}
                  onChange={(event) => setPresetLabelInput(event.target.value)}
                  placeholder={defaultPresetLabel || 'Preset label'}
                  disabled={!isScopeReady}
                />
                <button
                  type="button"
                  className="gmvmax-button"
                  onClick={handleSavePreset}
                  disabled={!isScopeReady}
                >
                  Save preset
                </button>
              </div>
            </FormField>
          </div>
          <div className="gmvmax-card__footer">
            <button
              type="button"
              className="gmvmax-button gmvmax-button--primary"
              onClick={handleSync}
              disabled={syncMutation.isPending}
            >
              {syncMutation.isPending ? 'Syncing…' : 'Sync GMV Max Campaigns'}
            </button>
            {syncError ? <p className="gmvmax-inline-error-text">{syncError}</p> : null}
          </div>
        </div>
      </section>

      <section className="gmvmax-card">
        <header className="gmvmax-card__header">
          <div>
            <h2>Unassigned products</h2>
            {selectedAccountLabel ? <p className="gmvmax-subtext">Account: {selectedAccountLabel}</p> : null}
          </div>
          <button
            type="button"
            className="gmvmax-button gmvmax-button--primary"
            onClick={handleOpenCreate}
            disabled={!canCreateSeries || products.length === 0}
          >
            Create GMV Max Series
          </button>
        </header>
        <div className="gmvmax-card__body">
          {!authId ? <p className="gmvmax-placeholder">Select an account to view products.</p> : null}
          {authId && !businessCenterId ? (
            <p className="gmvmax-placeholder">Select a business center to continue.</p>
          ) : null}
          {authId && businessCenterId && !advertiserId ? (
            <p className="gmvmax-placeholder">Select an advertiser to continue.</p>
          ) : null}
          {authId && businessCenterId && advertiserId && !storeId ? (
            <p className="gmvmax-placeholder">Select a store to load products.</p>
          ) : null}
          {isScopeReady ? (
            <>
              <ProductSelectionPanel
                products={unassignedProducts}
                selectedIds={selectedProductIdSet}
                onToggle={handleToggleProduct}
                onToggleAll={handleToggleAllProducts}
                storeNames={storeNameById}
                loading={productsLoading}
                emptyMessage={
                  productsLoading
                    ? 'Loading products…'
                    : 'All products are currently assigned to a GMV Max series.'
                }
              />
              <p className="gmvmax-subtext">
                Selected {selectedProductIdSet.size} product(s) ready for a new GMV Max series.
              </p>
            </>
          ) : null}
          <ErrorBlock
            error={isScopeReady ? productsQuery.error : null}
            onRetry={productsQuery.refetch}
          />
        </div>
      </section>

      <section className="gmvmax-card">
        <header className="gmvmax-card__header">
          <h2>GMV Max series</h2>
        </header>
        <div className="gmvmax-card__body">
          <SeriesErrorNotice
            error={isScopeReady ? campaignsQuery.error : null}
            onRetry={campaignsQuery.refetch}
          />
          {campaignsLoading ? <Loading text="Loading campaigns…" /> : null}
          {!isScopeReady ? (
            <p className="gmvmax-placeholder">Complete the scope filters to load GMV Max series.</p>
          ) : null}
          {isScopeReady &&
          !campaignsLoading &&
          !campaignsQuery.error &&
          filteredCampaignCards.length === 0 ? (
            <p className="gmvmax-placeholder">No GMV Max series found for the selected scope.</p>
          ) : null}
          {isScopeReady ? (
            <div className="gmvmax-campaign-grid">
              {filteredCampaignCards.map(({
                campaign,
                detail,
                detailLoading,
                detailError,
                detailRefetch,
              }) => (
                <CampaignCard
                  key={campaign.campaign_id || campaign.id}
                  campaign={campaign}
                  detail={detail}
                  detailLoading={detailLoading}
                  detailError={detailError}
                  onRetryDetail={detailRefetch}
                  workspaceId={workspaceId}
                  provider={provider}
                  authId={authId}
                  storeId={storeId}
                  onEdit={handleEditRequest}
                  onManage={handleManage}
                  onDashboard={handleDashboard}
                />
              ))}
            </div>
          ) : null}
        </div>
      </section>

      <CreateSeriesModal
        open={isCreateModalOpen}
        onClose={handleCloseCreate}
        workspaceId={workspaceId}
        provider={provider}
        authId={authId}
        advertiserId={advertiserId}
        storeId={storeId}
        products={unassignedProducts}
        productsLoading={productsLoading}
        storeNameById={storeNameById}
        initialProductIds={selectedProductIds}
        onCreated={handleSeriesCreated}
      />

      <EditSeriesModal
        open={Boolean(editingCampaignId)}
        onClose={handleCloseEdit}
        workspaceId={workspaceId}
        provider={provider}
        authId={authId}
        campaign={editingCampaign}
        detail={editingDetail}
        detailLoading={editingDetailLoading}
        detailError={editingDetailError}
        onRetryDetail={editingDetailRefetch}
        products={products}
        productsLoading={productsLoading}
        storeId={storeId}
        storeNameById={storeNameById}
        onUpdated={handleSeriesUpdated}
      />
    </div>
  );
}
<|MERGE_RESOLUTION|>--- conflicted
+++ resolved
@@ -124,7 +124,6 @@
   target.add(normalized);
 }
 
-<<<<<<< HEAD
 function ensureIdSet(target) {
   if (target && typeof target.add === 'function') {
     return target;
@@ -134,10 +133,6 @@
 
 function collectBusinessCenterIdsFromCampaign(campaign, target) {
   const ids = ensureIdSet(target);
-=======
-function collectBusinessCenterIdsFromCampaign(campaign, target) {
-  const ids = target ?? new Set();
->>>>>>> 6ba348a7
   if (!campaign || typeof campaign !== 'object') return ids;
   addId(ids, campaign.owner_bc_id);
   addId(ids, campaign.ownerBcId);
@@ -189,11 +184,7 @@
 }
 
 function collectAdvertiserIdsFromCampaign(campaign, target) {
-<<<<<<< HEAD
   const ids = ensureIdSet(target);
-=======
-  const ids = target ?? new Set();
->>>>>>> 6ba348a7
   if (!campaign || typeof campaign !== 'object') return ids;
   addId(ids, campaign.advertiser_id);
   addId(ids, campaign.advertiserId);
@@ -226,11 +217,7 @@
 }
 
 function collectStoreIdsFromCampaign(campaign, target) {
-<<<<<<< HEAD
   const ids = ensureIdSet(target);
-=======
-  const ids = target ?? new Set();
->>>>>>> 6ba348a7
   if (!campaign || typeof campaign !== 'object') return ids;
   addId(ids, campaign.store_id);
   addId(ids, campaign.storeId);
@@ -318,22 +305,14 @@
 }
 
 function collectProductIdsFromList(list, target) {
-<<<<<<< HEAD
   const ids = ensureIdSet(target);
-=======
-  const ids = target ?? new Set();
->>>>>>> 6ba348a7
   const items = ensureArray(list);
   items.forEach((value) => addProductIdentifier(ids, value));
   return ids;
 }
 
 function collectProductIdsFromCampaign(campaign, target) {
-<<<<<<< HEAD
   const ids = ensureIdSet(target);
-=======
-  const ids = target ?? new Set();
->>>>>>> 6ba348a7
   if (!campaign || typeof campaign !== 'object') return ids;
 
   collectProductIdsFromList(campaign.item_group_ids, ids);
@@ -357,7 +336,6 @@
   }
 
   return ids;
-<<<<<<< HEAD
 }
 
 function collectProductIdsFromDetail(detail, target) {
@@ -390,40 +368,6 @@
   return ids;
 }
 
-=======
-}
-
-function collectProductIdsFromDetail(detail, target) {
-  const ids = collectProductIdsFromCampaign(detail?.campaign, target);
-  if (!detail || typeof detail !== 'object') return ids;
-
-  collectProductIdsFromList(detail.item_group_ids, ids);
-  collectProductIdsFromList(detail.itemGroupIds, ids);
-  collectProductIdsFromList(detail.item_groups, ids);
-  collectProductIdsFromList(detail.itemGroupList, ids);
-  collectProductIdsFromList(detail.item_group_list, ids);
-  collectProductIdsFromList(detail.item_list, ids);
-  collectProductIdsFromList(detail.itemList, ids);
-  collectProductIdsFromList(detail.item_ids, ids);
-  collectProductIdsFromList(detail.itemIds, ids);
-  collectProductIdsFromList(detail.product_ids, ids);
-  collectProductIdsFromList(detail.productIds, ids);
-  collectProductIdsFromList(detail.product_list, ids);
-  collectProductIdsFromList(detail.productList, ids);
-  collectProductIdsFromList(detail.products, ids);
-
-  const sessions = ensureArray(detail.sessions || detail.session_list);
-  sessions.forEach((session) => {
-    if (!session || typeof session !== 'object') return;
-    collectProductIdsFromList(session.product_list || session.products, ids);
-    collectProductIdsFromList(session.item_group_ids || session.itemGroupIds, ids);
-    collectProductIdsFromList(session.items, ids);
-  });
-
-  return ids;
-}
-
->>>>>>> 6ba348a7
 function buildScopeMatchResult(ids, detailIds, detailLoading, target, options = {}) {
   const { assumeMatchWhenUnknown = false } = options;
   if (!target) {
