--- conflicted
+++ resolved
@@ -1186,29 +1186,19 @@
           </div>
         </div>
 
-<<<<<<< HEAD
         {!productsQueryEnabled && (
           <div className="gmv-products__empty small-muted">请选择 Store 查看 GMV Max 商品。</div>
         )}
 
         {productsQueryEnabled && !hasProductItems && (
-=======
-        {!productsQueryEnabled ? (
-          <div className="gmv-products__empty small-muted">请选择 Store 查看 GMV Max 商品。</div>
-        ) : !hasProductItems ? (
->>>>>>> 65386656
           <div className="gmv-products__empty small-muted">
             {productsInitialLoading || productsRefetching
               ? '正在拉取 GMV Max 商品…'
               : '暂无可用商品，请稍后重试或执行同步。'}
           </div>
-<<<<<<< HEAD
         )}
 
         {productsQueryEnabled && hasProductItems && (
-=======
-        ) : (
->>>>>>> 65386656
           <div className="gmv-products__grid">
             {productVisibleItems.map((item, idx) => {
               const pid = item?.product_id ? String(item.product_id) : '';
